# Span emitter (moved from generators/span_emitter.py)
from __future__ import annotations

import json  # noqa: F401 (kept for backward compatibility if external code relies on this module re-exporting json)
from dataclasses import asdict  # noqa: F401
from typing import Any, Optional

from opentelemetry import trace
from opentelemetry.semconv._incubating.attributes import (
    gen_ai_attributes as GenAI,
)
from opentelemetry.semconv.attributes import (
    error_attributes as ErrorAttributes,
)
from opentelemetry.trace import Span, SpanKind, Tracer
from opentelemetry.trace.status import Status, StatusCode

from ..attributes import (
    GEN_AI_AGENT_ID,
    GEN_AI_AGENT_NAME,
    GEN_AI_AGENT_TOOLS,
    GEN_AI_AGENT_TYPE,
    GEN_AI_EMBEDDINGS_DIMENSION_COUNT,
    GEN_AI_EMBEDDINGS_INPUT_TEXTS,
    GEN_AI_INPUT_MESSAGES,
    GEN_AI_OUTPUT_MESSAGES,
    GEN_AI_PROVIDER_NAME,
    GEN_AI_REQUEST_ENCODING_FORMATS,
    GEN_AI_STEP_ASSIGNED_AGENT,
    GEN_AI_STEP_NAME,
    GEN_AI_STEP_OBJECTIVE,
    GEN_AI_STEP_SOURCE,
    GEN_AI_STEP_STATUS,
    GEN_AI_STEP_TYPE,
    GEN_AI_WORKFLOW_DESCRIPTION,
    GEN_AI_WORKFLOW_NAME,
    GEN_AI_WORKFLOW_TYPE,
    SERVER_ADDRESS,
    SERVER_PORT,
)
from ..interfaces import EmitterMeta
from ..span_context import extract_span_context, store_span_context
from ..types import (
    AgentCreation,
    AgentInvocation,
    ContentCapturingMode,
    EmbeddingInvocation,
    Error,
    LLMInvocation,
    Step,
    ToolCall,
    Workflow,
)
from ..types import (
    GenAI as GenAIType,
)
from .utils import (
    _apply_function_definitions,
    _apply_llm_finish_semconv,
    _extract_system_instructions,
    _serialize_messages,
    filter_semconv_gen_ai_attributes,
)

_SPAN_ALLOWED_SUPPLEMENTAL_KEYS: tuple[str, ...] = (
    "gen_ai.framework",
    "gen_ai.request.id",
)
_SPAN_BLOCKED_SUPPLEMENTAL_KEYS: set[str] = {"request_top_p", "ls_temperature"}


def _safe_exit_context(token: Any) -> None:
    """Safely exit a context manager, handling cross-context detach errors.

    When spans are created in one async context and finished in another,
    the context detach can fail with a ValueError. OpenTelemetry prints
    "Failed to detach context" to stderr before raising, so we suppress that.
    """
    import io
    from contextlib import redirect_stderr

    if token is None or not hasattr(token, "__exit__"):
        return
    try:
        # Suppress stderr to avoid "Failed to detach context" message
        with redirect_stderr(io.StringIO()):
            token.__exit__(None, None, None)
    except ValueError:
        # Context was created in a different async context - this is expected
        # when spans persist across different execution contexts
        pass


def _sanitize_span_attribute_value(value: Any) -> Optional[Any]:
    """Cast arbitrary invocation attribute values to OTEL-compatible types."""

    if value is None:
        return None
    if isinstance(value, bool):
        return value
    if isinstance(value, (str, int, float)):
        return value
    if isinstance(value, (list, tuple)):
        sanitized_items: list[Any] = []
        for item in value:
            sanitized = _sanitize_span_attribute_value(item)
            if sanitized is None:
                continue
            if isinstance(sanitized, list):
                sanitized_items.append(str(sanitized))
            else:
                sanitized_items.append(sanitized)
        return sanitized_items
    if isinstance(value, dict):
        try:
            return json.dumps(value, default=str)
        except Exception:  # pragma: no cover - defensive
            return str(value)
    return str(value)


def _apply_gen_ai_semconv_attributes(
    span: Span,
    attributes: Optional[dict[str, Any]],
) -> None:
    if not attributes:
        return
    for key, value in attributes.items():
        sanitized = _sanitize_span_attribute_value(value)
        if sanitized is None:
            continue
        try:
            span.set_attribute(key, sanitized)
        except Exception:  # pragma: no cover - defensive
            pass


def _apply_sampled_for_evaluation(
    span: Span,
    is_sampled: bool,
) -> None:
    span.set_attribute("gen_ai.evaluation.sampled", is_sampled)


class SpanEmitter(EmitterMeta):
    """Span-focused emitter supporting optional content capture.

    Original implementation migrated from generators/span_emitter.py. Additional telemetry
    (metrics, content events) are handled by separate emitters composed via CompositeEmitter.
    """

    role = "span"
    name = "semconv_span"

    def __init__(
        self, tracer: Optional[Tracer] = None, capture_content: bool = False
    ):
        self._tracer: Tracer = tracer or trace.get_tracer(__name__)
        self._capture_content = capture_content
        self._content_mode = ContentCapturingMode.NO_CONTENT

    def set_capture_content(
        self, value: bool
    ):  # pragma: no cover - trivial mutator
        self._capture_content = value

    def set_content_mode(
        self, mode: ContentCapturingMode
    ) -> None:  # pragma: no cover - trivial mutator
        self._content_mode = mode

    def handles(self, obj: object) -> bool:
        return True

    # ---- helpers ---------------------------------------------------------
    def _apply_start_attrs(self, invocation: GenAIType):
        span = getattr(invocation, "span", None)
        if span is None:
            return
        semconv_attrs = dict(invocation.semantic_convention_attributes())
        if isinstance(invocation, ToolCall):
            enum_val = getattr(
                GenAI.GenAiOperationNameValues, "EXECUTE_TOOL", None
            )
            semconv_attrs[GenAI.GEN_AI_OPERATION_NAME] = (
                enum_val.value if enum_val else "execute_tool"
            )
            semconv_attrs[GenAI.GEN_AI_REQUEST_MODEL] = invocation.name
        elif isinstance(invocation, EmbeddingInvocation):
            semconv_attrs.setdefault(
                GenAI.GEN_AI_REQUEST_MODEL, invocation.request_model
            )
        elif isinstance(invocation, LLMInvocation):
            semconv_attrs.setdefault(
                GenAI.GEN_AI_REQUEST_MODEL, invocation.request_model
            )
        _apply_gen_ai_semconv_attributes(span, semconv_attrs)
        supplemental = getattr(invocation, "attributes", None)
        if supplemental:
            semconv_subset = filter_semconv_gen_ai_attributes(
                supplemental, extras=_SPAN_ALLOWED_SUPPLEMENTAL_KEYS
            )
            if semconv_subset:
                _apply_gen_ai_semconv_attributes(span, semconv_subset)
            for key, value in supplemental.items():
                if key in (semconv_subset or {}):
                    continue
                if key in _SPAN_BLOCKED_SUPPLEMENTAL_KEYS:
                    continue
                if (
                    not key.startswith("custom_")
                    and key not in _SPAN_ALLOWED_SUPPLEMENTAL_KEYS
                ):
                    continue
                if key in span.attributes:  # type: ignore[attr-defined]
                    continue
                sanitized = _sanitize_span_attribute_value(value)
                if sanitized is None:
                    continue
                try:
                    span.set_attribute(key, sanitized)
                except Exception:  # pragma: no cover - defensive
                    pass
        provider = getattr(invocation, "provider", None)
        if provider:
            span.set_attribute(GEN_AI_PROVIDER_NAME, provider)
        # framework (named field)
        if isinstance(invocation, LLMInvocation) and invocation.framework:
            span.set_attribute("gen_ai.framework", invocation.framework)
        # function definitions (semantic conv derived from structured list)
        if isinstance(invocation, LLMInvocation):
            _apply_function_definitions(span, invocation.request_functions)
        # Agent context (already covered by semconv metadata on base fields)

    def _apply_finish_attrs(
        self, invocation: LLMInvocation | EmbeddingInvocation
    ):
        span = getattr(invocation, "span", None)
        if span is None:
            return

        # Capture input messages and system instructions if enabled
        if (
            self._capture_content
            and isinstance(invocation, LLMInvocation)
            and invocation.input_messages
        ):
            # Extract and set system instructions separately
            system_instructions = _extract_system_instructions(
                invocation.input_messages
            )
            if system_instructions is not None:
                span.set_attribute(
                    GenAI.GEN_AI_SYSTEM_INSTRUCTIONS, system_instructions
                )

            # Serialize input messages (excluding system messages)
            serialized_in = _serialize_messages(
                invocation.input_messages, exclude_system=True
            )
            if serialized_in is not None:
                span.set_attribute(GEN_AI_INPUT_MESSAGES, serialized_in)

        # Finish-time semconv attributes (response + usage tokens + functions)
        if isinstance(invocation, LLMInvocation):
            _apply_llm_finish_semconv(span, invocation)
        _apply_gen_ai_semconv_attributes(
            span, invocation.semantic_convention_attributes()
        )
        extra_attrs = filter_semconv_gen_ai_attributes(
            getattr(invocation, "attributes", None),
            extras=_SPAN_ALLOWED_SUPPLEMENTAL_KEYS,
        )
        if extra_attrs:
            _apply_gen_ai_semconv_attributes(span, extra_attrs)

        # Capture output messages if enabled
        if (
            self._capture_content
            and isinstance(invocation, LLMInvocation)
            and invocation.output_messages
        ):
            serialized = _serialize_messages(invocation.output_messages)
            if serialized is not None:
                span.set_attribute(GEN_AI_OUTPUT_MESSAGES, serialized)

    def _attach_span(
        self,
        invocation: GenAIType,
        span: Span,
        context_manager: Any,
    ) -> None:
        invocation.span = span  # type: ignore[assignment]
        invocation.context_token = context_manager  # type: ignore[assignment]
        store_span_context(invocation, extract_span_context(span))

    # ---- lifecycle -------------------------------------------------------
    def on_start(
        self, invocation: LLMInvocation | EmbeddingInvocation
    ) -> None:  # type: ignore[override]
        # Handle new agentic types
        if isinstance(invocation, Workflow):
            self._start_workflow(invocation)
        elif isinstance(invocation, (AgentCreation, AgentInvocation)):
            self._start_agent(invocation)
        elif isinstance(invocation, Step):
            self._start_step(invocation)
        # Handle existing types
        elif isinstance(invocation, ToolCall):
            span_name = f"tool {invocation.name}"
            parent_span = getattr(invocation, "parent_span", None)
            parent_ctx = (
                trace.set_span_in_context(parent_span)
                if parent_span is not None
                else None
            )
            cm = self._tracer.start_as_current_span(
                span_name,
                kind=SpanKind.CLIENT,
                end_on_exit=False,
                context=parent_ctx,
            )
            span = cm.__enter__()
            self._attach_span(invocation, span, cm)
            self._apply_start_attrs(invocation)
        elif isinstance(invocation, EmbeddingInvocation):
            self._start_embedding(invocation)
        else:
            # Use operation field for span name (defaults to "chat")
            operation = getattr(invocation, "operation", "chat")
            model_name = invocation.request_model
            span_name = f"{operation} {model_name}"
            parent_span = getattr(invocation, "parent_span", None)
            parent_ctx = (
                trace.set_span_in_context(parent_span)
                if parent_span is not None
                else None
            )
            cm = self._tracer.start_as_current_span(
                span_name,
                kind=SpanKind.CLIENT,
                end_on_exit=False,
                context=parent_ctx,
            )
            span = cm.__enter__()
            self._attach_span(invocation, span, cm)
            self._apply_start_attrs(invocation)

    def on_end(self, invocation: LLMInvocation | EmbeddingInvocation) -> None:
        _apply_sampled_for_evaluation(
            invocation.span, invocation.sample_for_evaluation
        )  # type: ignore[override]
        if isinstance(invocation, Workflow):
            self._finish_workflow(invocation)
        elif isinstance(invocation, (AgentCreation, AgentInvocation)):
            self._finish_agent(invocation)
        elif isinstance(invocation, Step):
            self._finish_step(invocation)
        elif isinstance(invocation, EmbeddingInvocation):
            self._finish_embedding(invocation)
        else:
            span = getattr(invocation, "span", None)
            if span is None:
                return
            self._apply_finish_attrs(invocation)
            _safe_exit_context(getattr(invocation, "context_token", None))
            span.end()

    def on_error(
        self, error: Error, invocation: LLMInvocation | EmbeddingInvocation
    ) -> None:  # type: ignore[override]
        if isinstance(invocation, Workflow):
            self._error_workflow(error, invocation)
        elif isinstance(invocation, (AgentCreation, AgentInvocation)):
            self._error_agent(error, invocation)
        elif isinstance(invocation, Step):
            self._error_step(error, invocation)
        elif isinstance(invocation, EmbeddingInvocation):
            self._error_embedding(error, invocation)
        else:
            span = getattr(invocation, "span", None)
            if span is None:
                return
            span.set_status(Status(StatusCode.ERROR, error.message))
            if span.is_recording():
                span.set_attribute(
                    ErrorAttributes.ERROR_TYPE, error.type.__qualname__
                )
            self._apply_finish_attrs(invocation)
            _safe_exit_context(getattr(invocation, "context_token", None))
            span.end()

    # ---- Workflow lifecycle ----------------------------------------------
    def _start_workflow(self, workflow: Workflow) -> None:
        """Start a workflow span."""
        span_name = f"gen_ai.workflow {workflow.name}"
        parent_span = getattr(workflow, "parent_span", None)
        parent_ctx = (
            trace.set_span_in_context(parent_span)
            if parent_span is not None
            else None
        )
        cm = self._tracer.start_as_current_span(
            span_name,
            kind=SpanKind.CLIENT,
            end_on_exit=False,
            context=parent_ctx,
        )
        span = cm.__enter__()
        self._attach_span(workflow, span, cm)

        # Set workflow attributes
        # TODO: Align to enum when semconvs is updated.
        span.set_attribute(GenAI.GEN_AI_OPERATION_NAME, "invoke_workflow")
        span.set_attribute(GEN_AI_WORKFLOW_NAME, workflow.name)
        if workflow.workflow_type:
            span.set_attribute(GEN_AI_WORKFLOW_TYPE, workflow.workflow_type)
        if workflow.description:
            span.set_attribute(
                GEN_AI_WORKFLOW_DESCRIPTION, workflow.description
            )
        if workflow.framework:
            span.set_attribute("gen_ai.framework", workflow.framework)
        if workflow.initial_input and self._capture_content:
            # Format as a message with text content
            import json

            input_msg = {
                "role": "user",
                "parts": [{"type": "text", "content": workflow.initial_input}],
            }
            span.set_attribute(
                "gen_ai.input.messages", json.dumps([input_msg])
            )
        _apply_gen_ai_semconv_attributes(
            span, workflow.semantic_convention_attributes()
        )

    def _finish_workflow(self, workflow: Workflow) -> None:
        """Finish a workflow span."""
        span = workflow.span
        if span is None:
            return
        # Set final output if capture_content enabled
        if workflow.final_output and self._capture_content:
            import json

            output_msg = {
                "role": "assistant",
                "parts": [{"type": "text", "content": workflow.final_output}],
                "finish_reason": "stop",
            }
            span.set_attribute(
                "gen_ai.output.messages", json.dumps([output_msg])
            )
        _apply_gen_ai_semconv_attributes(
            span, workflow.semantic_convention_attributes()
        )
        _safe_exit_context(workflow.context_token)
        span.end()

    def _error_workflow(self, error: Error, workflow: Workflow) -> None:
        """Fail a workflow span with error status."""
        span = workflow.span
        if span is None:
            return
        span.set_status(Status(StatusCode.ERROR, error.message))
        if span.is_recording():
            span.set_attribute(
                ErrorAttributes.ERROR_TYPE, error.type.__qualname__
            )
        _apply_gen_ai_semconv_attributes(
            span, workflow.semantic_convention_attributes()
        )
        _safe_exit_context(workflow.context_token)
        span.end()

    # ---- Agent lifecycle -------------------------------------------------
    def _start_agent(self, agent: AgentCreation | AgentInvocation) -> None:
        """Start an agent span (create or invoke)."""
        # Span name per semantic conventions
        if agent.operation == "create_agent":
            span_name = f"create_agent {agent.name}"
        else:
            span_name = f"invoke_agent {agent.name}"

        parent_span = getattr(agent, "parent_span", None)
        parent_ctx = (
            trace.set_span_in_context(parent_span)
            if parent_span is not None
            else None
        )
        cm = self._tracer.start_as_current_span(
            span_name,
            kind=SpanKind.CLIENT,
            end_on_exit=False,
            context=parent_ctx,
        )
        span = cm.__enter__()
        self._attach_span(agent, span, cm)

        # Required attributes per semantic conventions
        # Set operation name based on agent operation (create or invoke)
        semconv_attrs = dict(agent.semantic_convention_attributes())
        semconv_attrs.setdefault(GEN_AI_AGENT_NAME, agent.name)
        semconv_attrs.setdefault(GEN_AI_AGENT_ID, str(agent.run_id))
        _apply_gen_ai_semconv_attributes(span, semconv_attrs)

        # Optional attributes
        if agent.agent_type:
            span.set_attribute(GEN_AI_AGENT_TYPE, agent.agent_type)
        if agent.framework:
            span.set_attribute("gen_ai.framework", agent.framework)
        if agent.tools:
            span.set_attribute(GEN_AI_AGENT_TOOLS, agent.tools)
        if agent.system_instructions and self._capture_content:
            import json

            system_parts = [
                {"type": "text", "content": agent.system_instructions}
            ]
            span.set_attribute(
                GenAI.GEN_AI_SYSTEM_INSTRUCTIONS, json.dumps(system_parts)
            )
        if (
            isinstance(agent, AgentInvocation)
            and agent.input_context
            and self._capture_content
        ):
            import json

            input_msg = {
                "role": "user",
                "parts": [{"type": "text", "content": agent.input_context}],
            }
            span.set_attribute(
                "gen_ai.input.messages", json.dumps([input_msg])
            )
        _apply_gen_ai_semconv_attributes(
            span, agent.semantic_convention_attributes()
        )

    def _finish_agent(self, agent: AgentCreation | AgentInvocation) -> None:
        """Finish an agent span."""
        span = agent.span
        if span is None:
            return
        # Set output result if capture_content enabled
        if (
            isinstance(agent, AgentInvocation)
            and agent.output_result
            and self._capture_content
        ):
            import json

            output_msg = {
                "role": "assistant",
                "parts": [{"type": "text", "content": agent.output_result}],
                "finish_reason": "stop",
            }
            span.set_attribute(
                "gen_ai.output.messages", json.dumps([output_msg])
            )
        _apply_gen_ai_semconv_attributes(
            span, agent.semantic_convention_attributes()
        )
        _safe_exit_context(agent.context_token)
        span.end()

    def _error_agent(
        self, error: Error, agent: AgentCreation | AgentInvocation
    ) -> None:
        """Fail an agent span with error status."""
        span = agent.span
        if span is None:
            return
        span.set_status(Status(StatusCode.ERROR, error.message))
        if span.is_recording():
            span.set_attribute(
                ErrorAttributes.ERROR_TYPE, error.type.__qualname__
            )
        _apply_gen_ai_semconv_attributes(
            span, agent.semantic_convention_attributes()
        )
        _safe_exit_context(agent.context_token)
        span.end()

    # ---- Step lifecycle --------------------------------------------------
    def _start_step(self, step: Step) -> None:
        """Start a step span."""
<<<<<<< HEAD
        span_name = f"gen_ai.step {step.name}"
=======
        span_name = f"step {step.name}"
>>>>>>> 5e0fc218
        parent_span = getattr(step, "parent_span", None)
        parent_ctx = (
            trace.set_span_in_context(parent_span)
            if parent_span is not None
            else None
        )
        cm = self._tracer.start_as_current_span(
            span_name,
            kind=SpanKind.CLIENT,
            end_on_exit=False,
            context=parent_ctx,
        )
        span = cm.__enter__()
        self._attach_span(step, span, cm)

        # Set step attributes
        span.set_attribute(GEN_AI_STEP_NAME, step.name)
        if step.step_type:
            span.set_attribute(GEN_AI_STEP_TYPE, step.step_type)
        if step.objective:
            span.set_attribute(GEN_AI_STEP_OBJECTIVE, step.objective)
        if step.source:
            span.set_attribute(GEN_AI_STEP_SOURCE, step.source)
        if step.assigned_agent:
            span.set_attribute(GEN_AI_STEP_ASSIGNED_AGENT, step.assigned_agent)
        if step.status:
            span.set_attribute(GEN_AI_STEP_STATUS, step.status)
        if step.input_data and self._capture_content:
            import json

            input_msg = {
                "role": "user",
                "parts": [{"type": "text", "content": step.input_data}],
            }
            span.set_attribute(
                "gen_ai.input.messages", json.dumps([input_msg])
            )
        _apply_gen_ai_semconv_attributes(
            span, step.semantic_convention_attributes()
        )

    def _finish_step(self, step: Step) -> None:
        """Finish a step span."""
        span = step.span
        if span is None:
            return
        # Set output data if capture_content enabled
        if step.output_data and self._capture_content:
            import json

            output_msg = {
                "role": "assistant",
                "parts": [{"type": "text", "content": step.output_data}],
                "finish_reason": "stop",
            }
            span.set_attribute(
                "gen_ai.output.messages", json.dumps([output_msg])
            )
        # Update status if changed
        if step.status:
            span.set_attribute(GEN_AI_STEP_STATUS, step.status)
        _apply_gen_ai_semconv_attributes(
            span, step.semantic_convention_attributes()
        )
        _safe_exit_context(step.context_token)
        span.end()

    def _error_step(self, error: Error, step: Step) -> None:
        """Fail a step span with error status."""
        span = step.span
        if span is None:
            return
        span.set_status(Status(StatusCode.ERROR, error.message))
        if span.is_recording():
            span.set_attribute(
                ErrorAttributes.ERROR_TYPE, error.type.__qualname__
            )
        # Update status to failed
        span.set_attribute(GEN_AI_STEP_STATUS, "failed")
        _apply_gen_ai_semconv_attributes(
            span, step.semantic_convention_attributes()
        )
        _safe_exit_context(step.context_token)
        span.end()

    # ---- Embedding lifecycle ---------------------------------------------
    def _start_embedding(self, embedding: EmbeddingInvocation) -> None:
        """Start an embedding span."""
        span_name = f"{embedding.operation_name} {embedding.request_model}"
        parent_span = getattr(embedding, "parent_span", None)
        parent_ctx = (
            trace.set_span_in_context(parent_span)
            if parent_span is not None
            else None
        )
        cm = self._tracer.start_as_current_span(
            span_name,
            kind=SpanKind.CLIENT,
            end_on_exit=False,
            context=parent_ctx,
        )
        span = cm.__enter__()
        self._attach_span(embedding, span, cm)
        self._apply_start_attrs(embedding)

        # Set embedding-specific start attributes
        if embedding.server_address:
            span.set_attribute(SERVER_ADDRESS, embedding.server_address)
        if embedding.server_port:
            span.set_attribute(SERVER_PORT, embedding.server_port)
        if embedding.encoding_formats:
            span.set_attribute(
                GEN_AI_REQUEST_ENCODING_FORMATS, embedding.encoding_formats
            )
        if self._capture_content and embedding.input_texts:
            # Capture input texts as array attribute
            span.set_attribute(
                GEN_AI_EMBEDDINGS_INPUT_TEXTS, embedding.input_texts
            )

    def _finish_embedding(self, embedding: EmbeddingInvocation) -> None:
        """Finish an embedding span."""
        span = embedding.span
        if span is None:
            return
        # Apply finish-time semantic conventions
        if embedding.dimension_count:
            span.set_attribute(
                GEN_AI_EMBEDDINGS_DIMENSION_COUNT, embedding.dimension_count
            )
        if embedding.input_tokens is not None:
            span.set_attribute(
                GenAI.GEN_AI_USAGE_INPUT_TOKENS, embedding.input_tokens
            )
        _safe_exit_context(embedding.context_token)
        span.end()

    def _error_embedding(
        self, error: Error, embedding: EmbeddingInvocation
    ) -> None:
        """Fail an embedding span with error status."""
        span = embedding.span
        if span is None:
            return
        span.set_status(Status(StatusCode.ERROR, error.message))
        if span.is_recording():
            span.set_attribute(
                ErrorAttributes.ERROR_TYPE, error.type.__qualname__
            )
        # Set error type from invocation if available
        if embedding.error_type:
            span.set_attribute(
                ErrorAttributes.ERROR_TYPE, embedding.error_type
            )
        _safe_exit_context(embedding.context_token)
        span.end()<|MERGE_RESOLUTION|>--- conflicted
+++ resolved
@@ -588,11 +588,7 @@
     # ---- Step lifecycle --------------------------------------------------
     def _start_step(self, step: Step) -> None:
         """Start a step span."""
-<<<<<<< HEAD
-        span_name = f"gen_ai.step {step.name}"
-=======
         span_name = f"step {step.name}"
->>>>>>> 5e0fc218
         parent_span = getattr(step, "parent_span", None)
         parent_ctx = (
             trace.set_span_in_context(parent_span)
