# Span emitter (moved from generators/span_emitter.py)
from __future__ import annotations

import json  # noqa: F401 (kept for backward compatibility if external code relies on this module re-exporting json)
from dataclasses import asdict  # noqa: F401
from typing import Any, Optional

from opentelemetry import trace
from opentelemetry.semconv._incubating.attributes import (
    gen_ai_attributes as GenAI,
)
from opentelemetry.semconv.attributes import (
    error_attributes as ErrorAttributes,
)
from opentelemetry.trace import Span, SpanKind, Tracer
from opentelemetry.trace.status import Status, StatusCode

from ..attributes import (
    GEN_AI_AGENT_ID,
    GEN_AI_AGENT_NAME,
    GEN_AI_AGENT_TOOLS,
    GEN_AI_AGENT_TYPE,
    GEN_AI_EMBEDDINGS_DIMENSION_COUNT,
    GEN_AI_EMBEDDINGS_INPUT_TEXTS,
    GEN_AI_INPUT_MESSAGES,
    GEN_AI_OUTPUT_MESSAGES,
    GEN_AI_PROVIDER_NAME,
    GEN_AI_REQUEST_ENCODING_FORMATS,
    GEN_AI_STEP_ASSIGNED_AGENT,
    GEN_AI_STEP_NAME,
    GEN_AI_STEP_OBJECTIVE,
    GEN_AI_STEP_SOURCE,
    GEN_AI_STEP_STATUS,
    GEN_AI_STEP_TYPE,
    GEN_AI_WORKFLOW_DESCRIPTION,
    GEN_AI_WORKFLOW_NAME,
    GEN_AI_WORKFLOW_TYPE,
    SERVER_ADDRESS,
    SERVER_PORT,
)
from ..interfaces import EmitterMeta
from ..span_context import extract_span_context, store_span_context
from ..types import (
    AgentCreation,
    AgentInvocation,
    ContentCapturingMode,
    EmbeddingInvocation,
    Error,
    LLMInvocation,
    Step,
    ToolCall,
    Workflow,
)
from ..types import (
    GenAI as GenAIType,
)
from .utils import (
    _apply_function_definitions,
    _apply_llm_finish_semconv,
    _extract_system_instructions,
    _serialize_messages,
    filter_semconv_gen_ai_attributes,
)

_SPAN_ALLOWED_SUPPLEMENTAL_KEYS: tuple[str, ...] = (
    "gen_ai.framework",
    "gen_ai.request.id",
)
_SPAN_BLOCKED_SUPPLEMENTAL_KEYS: set[str] = {"request_top_p", "ls_temperature"}


def _sanitize_span_attribute_value(value: Any) -> Optional[Any]:
    """Cast arbitrary invocation attribute values to OTEL-compatible types."""

    if value is None:
        return None
    if isinstance(value, bool):
        return value
    if isinstance(value, (str, int, float)):
        return value
    if isinstance(value, (list, tuple)):
        sanitized_items: list[Any] = []
        for item in value:
            sanitized = _sanitize_span_attribute_value(item)
            if sanitized is None:
                continue
            if isinstance(sanitized, list):
                sanitized_items.append(str(sanitized))
            else:
                sanitized_items.append(sanitized)
        return sanitized_items
    if isinstance(value, dict):
        try:
            return json.dumps(value, default=str)
        except Exception:  # pragma: no cover - defensive
            return str(value)
    return str(value)


def _apply_gen_ai_semconv_attributes(
    span: Span,
    attributes: Optional[dict[str, Any]],
) -> None:
    if not attributes:
        return
    for key, value in attributes.items():
        sanitized = _sanitize_span_attribute_value(value)
        if sanitized is None:
            continue
        try:
            span.set_attribute(key, sanitized)
        except Exception:  # pragma: no cover - defensive
            pass


def _apply_sampled_for_evaluation(
    span: Span,
    is_sampled: bool,
) -> None:
    span.set_attribute("gen_ai.evaluation.sampled", is_sampled)


class SpanEmitter(EmitterMeta):
    """Span-focused emitter supporting optional content capture.

    Original implementation migrated from generators/span_emitter.py. Additional telemetry
    (metrics, content events) are handled by separate emitters composed via CompositeEmitter.
    """

    role = "span"
    name = "semconv_span"

    def __init__(
        self, tracer: Optional[Tracer] = None, capture_content: bool = False
    ):
        self._tracer: Tracer = tracer or trace.get_tracer(__name__)
        self._capture_content = capture_content
        self._content_mode = ContentCapturingMode.NO_CONTENT

    def set_capture_content(
        self, value: bool
    ):  # pragma: no cover - trivial mutator
        self._capture_content = value

    def set_content_mode(
        self, mode: ContentCapturingMode
    ) -> None:  # pragma: no cover - trivial mutator
        self._content_mode = mode

    def handles(self, obj: object) -> bool:
        return True

    # ---- helpers ---------------------------------------------------------
    def _apply_start_attrs(self, invocation: GenAIType):
        span = getattr(invocation, "span", None)
        if span is None:
            return
        semconv_attrs = dict(invocation.semantic_convention_attributes())
        if isinstance(invocation, ToolCall):
            enum_val = getattr(
                GenAI.GenAiOperationNameValues, "EXECUTE_TOOL", None
            )
            semconv_attrs[GenAI.GEN_AI_OPERATION_NAME] = (
                enum_val.value if enum_val else "execute_tool"
            )
        elif isinstance(invocation, EmbeddingInvocation):
            semconv_attrs.setdefault(
                GenAI.GEN_AI_REQUEST_MODEL, invocation.request_model
            )
        elif isinstance(invocation, LLMInvocation):
            semconv_attrs.setdefault(
                GenAI.GEN_AI_REQUEST_MODEL, invocation.request_model
            )
        _apply_gen_ai_semconv_attributes(span, semconv_attrs)
        supplemental = getattr(invocation, "attributes", None)
        if supplemental:
            semconv_subset = filter_semconv_gen_ai_attributes(
                supplemental, extras=_SPAN_ALLOWED_SUPPLEMENTAL_KEYS
            )
            if semconv_subset:
                _apply_gen_ai_semconv_attributes(span, semconv_subset)
            for key, value in supplemental.items():
                if key in (semconv_subset or {}):
                    continue
                if key in _SPAN_BLOCKED_SUPPLEMENTAL_KEYS:
                    continue
                if (
                    not key.startswith("custom_")
                    and key not in _SPAN_ALLOWED_SUPPLEMENTAL_KEYS
                ):
                    continue
                if key in span.attributes:  # type: ignore[attr-defined]
                    continue
                sanitized = _sanitize_span_attribute_value(value)
                if sanitized is None:
                    continue
                try:
                    span.set_attribute(key, sanitized)
                except Exception:  # pragma: no cover - defensive
                    pass
        provider = getattr(invocation, "provider", None)
        if provider:
            span.set_attribute(GEN_AI_PROVIDER_NAME, provider)
        # framework (named field)
        if isinstance(invocation, LLMInvocation) and invocation.framework:
            span.set_attribute("gen_ai.framework", invocation.framework)
        # function definitions (semantic conv derived from structured list)
        if isinstance(invocation, LLMInvocation):
            _apply_function_definitions(span, invocation.request_functions)
        # Agent context (already covered by semconv metadata on base fields)

    def _apply_finish_attrs(
        self, invocation: LLMInvocation | EmbeddingInvocation
    ):
        span = getattr(invocation, "span", None)
        if span is None:
            return

        # Capture input messages and system instructions if enabled
        if (
            self._capture_content
            and isinstance(invocation, LLMInvocation)
            and invocation.input_messages
        ):
            # Extract and set system instructions separately
            system_instructions = _extract_system_instructions(
                invocation.input_messages
            )
            if system_instructions is not None:
                span.set_attribute(
                    GenAI.GEN_AI_SYSTEM_INSTRUCTIONS, system_instructions
                )

            # Serialize input messages (excluding system messages)
            serialized_in = _serialize_messages(
                invocation.input_messages, exclude_system=True
            )
            if serialized_in is not None:
                span.set_attribute(GEN_AI_INPUT_MESSAGES, serialized_in)

        # Finish-time semconv attributes (response + usage tokens + functions)
        if isinstance(invocation, LLMInvocation):
            _apply_llm_finish_semconv(span, invocation)
        _apply_gen_ai_semconv_attributes(
            span, invocation.semantic_convention_attributes()
        )
        extra_attrs = filter_semconv_gen_ai_attributes(
            getattr(invocation, "attributes", None),
            extras=_SPAN_ALLOWED_SUPPLEMENTAL_KEYS,
        )
        if extra_attrs:
            _apply_gen_ai_semconv_attributes(span, extra_attrs)

        # Capture output messages if enabled
        if (
            self._capture_content
            and isinstance(invocation, LLMInvocation)
            and invocation.output_messages
        ):
            serialized = _serialize_messages(invocation.output_messages)
            if serialized is not None:
                span.set_attribute(GEN_AI_OUTPUT_MESSAGES, serialized)

    def _attach_span(
        self,
        invocation: GenAIType,
        span: Span,
        context_manager: Any,
    ) -> None:
        invocation.span = span  # type: ignore[assignment]
        invocation.context_token = context_manager  # type: ignore[assignment]
        store_span_context(invocation, extract_span_context(span))

    # ---- lifecycle -------------------------------------------------------
    def on_start(
        self, invocation: LLMInvocation | EmbeddingInvocation
    ) -> None:  # type: ignore[override]
        # Handle new agentic types
        if isinstance(invocation, Workflow):
            self._start_workflow(invocation)
        elif isinstance(invocation, (AgentCreation, AgentInvocation)):
            self._start_agent(invocation)
        elif isinstance(invocation, Step):
            self._start_step(invocation)
        # Handle existing types
        elif isinstance(invocation, ToolCall):
            span_name = f"tool {invocation.name}"
            parent_span = getattr(invocation, "parent_span", None)
            parent_ctx = (
                trace.set_span_in_context(parent_span)
                if parent_span is not None
                else None
            )
            cm = self._tracer.start_as_current_span(
                span_name,
                kind=SpanKind.CLIENT,
                end_on_exit=False,
                context=parent_ctx,
            )
            span = cm.__enter__()
            self._attach_span(invocation, span, cm)
            self._apply_start_attrs(invocation)
        elif isinstance(invocation, EmbeddingInvocation):
            self._start_embedding(invocation)
        else:
            # Use operation field for span name (defaults to "chat")
            operation = getattr(invocation, "operation", "chat")
            model_name = invocation.request_model
            span_name = f"{operation} {model_name}"
            parent_span = getattr(invocation, "parent_span", None)
            parent_ctx = (
                trace.set_span_in_context(parent_span)
                if parent_span is not None
                else None
            )
            cm = self._tracer.start_as_current_span(
                span_name,
                kind=SpanKind.CLIENT,
                end_on_exit=False,
                context=parent_ctx,
            )
            span = cm.__enter__()
            self._attach_span(invocation, span, cm)
            self._apply_start_attrs(invocation)

    def on_end(self, invocation: LLMInvocation | EmbeddingInvocation) -> None:
        _apply_sampled_for_evaluation(
            invocation.span, invocation.sample_for_evaluation
        )  # type: ignore[override]
        if isinstance(invocation, Workflow):
            self._finish_workflow(invocation)
        elif isinstance(invocation, (AgentCreation, AgentInvocation)):
            self._finish_agent(invocation)
        elif isinstance(invocation, Step):
            self._finish_step(invocation)
        elif isinstance(invocation, EmbeddingInvocation):
            self._finish_embedding(invocation)
        else:
            span = getattr(invocation, "span", None)
            if span is None:
                return
            self._apply_finish_attrs(invocation)
            token = getattr(invocation, "context_token", None)
            if token is not None and hasattr(token, "__exit__"):
                try:  # pragma: no cover
                    token.__exit__(None, None, None)  # type: ignore[misc]
                except Exception:  # pragma: no cover
                    pass
            span.end()

    def on_error(
        self, error: Error, invocation: LLMInvocation | EmbeddingInvocation
    ) -> None:  # type: ignore[override]
        if isinstance(invocation, Workflow):
            self._error_workflow(error, invocation)
        elif isinstance(invocation, (AgentCreation, AgentInvocation)):
            self._error_agent(error, invocation)
        elif isinstance(invocation, Step):
            self._error_step(error, invocation)
        elif isinstance(invocation, EmbeddingInvocation):
            self._error_embedding(error, invocation)
        else:
            span = getattr(invocation, "span", None)
            if span is None:
                return
            span.set_status(Status(StatusCode.ERROR, error.message))
            if span.is_recording():
                span.set_attribute(
                    ErrorAttributes.ERROR_TYPE, error.type.__qualname__
                )
            self._apply_finish_attrs(invocation)
            token = getattr(invocation, "context_token", None)
            if token is not None and hasattr(token, "__exit__"):
                try:  # pragma: no cover
                    token.__exit__(None, None, None)  # type: ignore[misc]
                except Exception:  # pragma: no cover
                    pass
            span.end()

    # ---- Workflow lifecycle ----------------------------------------------
    def _start_workflow(self, workflow: Workflow) -> None:
        """Start a workflow span."""
        span_name = f"workflow {workflow.name}"
        parent_span = getattr(workflow, "parent_span", None)
        parent_ctx = (
            trace.set_span_in_context(parent_span)
            if parent_span is not None
            else None
        )
        cm = self._tracer.start_as_current_span(
            span_name,
            kind=SpanKind.CLIENT,
            end_on_exit=False,
            context=parent_ctx,
        )
        span = cm.__enter__()
        self._attach_span(workflow, span, cm)

        # Set workflow attributes
        # TODO: Align to enum when semconvs is updated.
        span.set_attribute(GenAI.GEN_AI_OPERATION_NAME, "invoke_workflow")
        span.set_attribute(GEN_AI_WORKFLOW_NAME, workflow.name)
        if workflow.workflow_type:
            span.set_attribute(GEN_AI_WORKFLOW_TYPE, workflow.workflow_type)
        if workflow.description:
            span.set_attribute(
                GEN_AI_WORKFLOW_DESCRIPTION, workflow.description
            )
        if workflow.framework:
            span.set_attribute("gen_ai.framework", workflow.framework)
        if workflow.initial_input and self._capture_content:
            # Format as a message with text content
            import json

            input_msg = {
                "role": "user",
                "parts": [{"type": "text", "content": workflow.initial_input}],
            }
            span.set_attribute(
                "gen_ai.input.messages", json.dumps([input_msg])
            )
        _apply_gen_ai_semconv_attributes(
            span, workflow.semantic_convention_attributes()
        )

    def _finish_workflow(self, workflow: Workflow) -> None:
        """Finish a workflow span."""
        span = workflow.span
        if span is None:
            return
        # Set final output if capture_content enabled
        if workflow.final_output and self._capture_content:
            import json

            output_msg = {
                "role": "assistant",
                "parts": [{"type": "text", "content": workflow.final_output}],
                "finish_reason": "stop",
            }
            span.set_attribute(
                "gen_ai.output.messages", json.dumps([output_msg])
            )
        _apply_gen_ai_semconv_attributes(
            span, workflow.semantic_convention_attributes()
        )
        token = workflow.context_token
        if token is not None and hasattr(token, "__exit__"):
            try:
                token.__exit__(None, None, None)  # type: ignore[misc]
            except Exception:
                pass
        span.end()

    def _error_workflow(self, error: Error, workflow: Workflow) -> None:
        """Fail a workflow span with error status."""
        span = workflow.span
        if span is None:
            return
        span.set_status(Status(StatusCode.ERROR, error.message))
        if span.is_recording():
            span.set_attribute(
                ErrorAttributes.ERROR_TYPE, error.type.__qualname__
            )
        _apply_gen_ai_semconv_attributes(
            span, workflow.semantic_convention_attributes()
        )
        token = workflow.context_token
        if token is not None and hasattr(token, "__exit__"):
            try:
                token.__exit__(None, None, None)  # type: ignore[misc]
            except Exception:
                pass
        span.end()

    # ---- Agent lifecycle -------------------------------------------------
    def _start_agent(self, agent: AgentCreation | AgentInvocation) -> None:
        """Start an agent span (create or invoke)."""
        # Span name per semantic conventions
        if agent.operation == "create_agent":
            span_name = f"create_agent {agent.name}"
        else:
            span_name = f"invoke_agent {agent.name}"

        parent_span = getattr(agent, "parent_span", None)
        parent_ctx = (
            trace.set_span_in_context(parent_span)
            if parent_span is not None
            else None
        )
        cm = self._tracer.start_as_current_span(
            span_name,
            kind=SpanKind.CLIENT,
            end_on_exit=False,
            context=parent_ctx,
        )
        span = cm.__enter__()
        self._attach_span(agent, span, cm)

        # Required attributes per semantic conventions
        # Set operation name based on agent operation (create or invoke)
        semconv_attrs = dict(agent.semantic_convention_attributes())
        semconv_attrs.setdefault(GEN_AI_AGENT_NAME, agent.name)
        semconv_attrs.setdefault(GEN_AI_AGENT_ID, str(agent.run_id))
        _apply_gen_ai_semconv_attributes(span, semconv_attrs)

        # Optional attributes
        if agent.agent_type:
            span.set_attribute(GEN_AI_AGENT_TYPE, agent.agent_type)
        if agent.framework:
            span.set_attribute("gen_ai.framework", agent.framework)
        if agent.tools:
            span.set_attribute(GEN_AI_AGENT_TOOLS, agent.tools)
        if agent.system_instructions and self._capture_content:
            import json

            system_parts = [
                {"type": "text", "content": agent.system_instructions}
            ]
            span.set_attribute(
                GenAI.GEN_AI_SYSTEM_INSTRUCTIONS, json.dumps(system_parts)
            )
        if (
            isinstance(agent, AgentInvocation)
            and agent.input_context
            and self._capture_content
        ):
            import json

            input_msg = {
                "role": "user",
                "parts": [{"type": "text", "content": agent.input_context}],
            }
            span.set_attribute(
                "gen_ai.input.messages", json.dumps([input_msg])
            )
        _apply_gen_ai_semconv_attributes(
            span, agent.semantic_convention_attributes()
        )

    def _finish_agent(self, agent: AgentCreation | AgentInvocation) -> None:
        """Finish an agent span."""
        span = agent.span
        if span is None:
            return
        # Set output result if capture_content enabled
        if (
            isinstance(agent, AgentInvocation)
            and agent.output_result
            and self._capture_content
        ):
            import json

            output_msg = {
                "role": "assistant",
                "parts": [{"type": "text", "content": agent.output_result}],
                "finish_reason": "stop",
            }
            span.set_attribute(
                "gen_ai.output.messages", json.dumps([output_msg])
            )
        _apply_gen_ai_semconv_attributes(
            span, agent.semantic_convention_attributes()
        )
        token = agent.context_token
        if token is not None and hasattr(token, "__exit__"):
            try:
                token.__exit__(None, None, None)  # type: ignore[misc]
            except Exception:
                pass
        span.end()

    def _error_agent(
        self, error: Error, agent: AgentCreation | AgentInvocation
    ) -> None:
        """Fail an agent span with error status."""
        span = agent.span
        if span is None:
            return
        span.set_status(Status(StatusCode.ERROR, error.message))
        if span.is_recording():
            span.set_attribute(
                ErrorAttributes.ERROR_TYPE, error.type.__qualname__
            )
        _apply_gen_ai_semconv_attributes(
            span, agent.semantic_convention_attributes()
        )
        token = agent.context_token
        if token is not None and hasattr(token, "__exit__"):
            try:
                token.__exit__(None, None, None)  # type: ignore[misc]
            except Exception:
                pass
        span.end()

    # ---- Step lifecycle --------------------------------------------------
    def _start_step(self, step: Step) -> None:
        """Start a step span."""
<<<<<<< HEAD
        span_name = f"step_execution {step.name}"
=======
        span_name = f"step {step.name}"
>>>>>>> 29e614f6
        parent_span = getattr(step, "parent_span", None)
        parent_ctx = (
            trace.set_span_in_context(parent_span)
            if parent_span is not None
            else None
        )
        cm = self._tracer.start_as_current_span(
            span_name,
            kind=SpanKind.CLIENT,
            end_on_exit=False,
            context=parent_ctx,
        )
        span = cm.__enter__()
        self._attach_span(step, span, cm)

        # Set step attributes
        span.set_attribute(GEN_AI_STEP_NAME, step.name)
        if step.step_type:
            span.set_attribute(GEN_AI_STEP_TYPE, step.step_type)
        if step.objective:
            span.set_attribute(GEN_AI_STEP_OBJECTIVE, step.objective)
        if step.source:
            span.set_attribute(GEN_AI_STEP_SOURCE, step.source)
        if step.assigned_agent:
            span.set_attribute(GEN_AI_STEP_ASSIGNED_AGENT, step.assigned_agent)
        if step.status:
            span.set_attribute(GEN_AI_STEP_STATUS, step.status)
        if step.input_data and self._capture_content:
            import json

            input_msg = {
                "role": "user",
                "parts": [{"type": "text", "content": step.input_data}],
            }
            span.set_attribute(
                "gen_ai.input.messages", json.dumps([input_msg])
            )
        _apply_gen_ai_semconv_attributes(
            span, step.semantic_convention_attributes()
        )

    def _finish_step(self, step: Step) -> None:
        """Finish a step span."""
        span = step.span
        if span is None:
            return
        # Set output data if capture_content enabled
        if step.output_data and self._capture_content:
            import json

            output_msg = {
                "role": "assistant",
                "parts": [{"type": "text", "content": step.output_data}],
                "finish_reason": "stop",
            }
            span.set_attribute(
                "gen_ai.output.messages", json.dumps([output_msg])
            )
        # Update status if changed
        if step.status:
            span.set_attribute(GEN_AI_STEP_STATUS, step.status)
        _apply_gen_ai_semconv_attributes(
            span, step.semantic_convention_attributes()
        )
        token = step.context_token
        if token is not None and hasattr(token, "__exit__"):
            try:
                token.__exit__(None, None, None)  # type: ignore[misc]
            except Exception:
                pass
        span.end()

    def _error_step(self, error: Error, step: Step) -> None:
        """Fail a step span with error status."""
        span = step.span
        if span is None:
            return
        span.set_status(Status(StatusCode.ERROR, error.message))
        if span.is_recording():
            span.set_attribute(
                ErrorAttributes.ERROR_TYPE, error.type.__qualname__
            )
        # Update status to failed
        span.set_attribute(GEN_AI_STEP_STATUS, "failed")
        _apply_gen_ai_semconv_attributes(
            span, step.semantic_convention_attributes()
        )
        token = step.context_token
        if token is not None and hasattr(token, "__exit__"):
            try:
                token.__exit__(None, None, None)  # type: ignore[misc]
            except Exception:
                pass
        span.end()

    # ---- Embedding lifecycle ---------------------------------------------
    def _start_embedding(self, embedding: EmbeddingInvocation) -> None:
        """Start an embedding span."""
        span_name = f"{embedding.operation_name} {embedding.request_model}"
        parent_span = getattr(embedding, "parent_span", None)
        parent_ctx = (
            trace.set_span_in_context(parent_span)
            if parent_span is not None
            else None
        )
        cm = self._tracer.start_as_current_span(
            span_name,
            kind=SpanKind.CLIENT,
            end_on_exit=False,
            context=parent_ctx,
        )
        span = cm.__enter__()
        self._attach_span(embedding, span, cm)
        self._apply_start_attrs(embedding)

        # Set embedding-specific start attributes
        if embedding.server_address:
            span.set_attribute(SERVER_ADDRESS, embedding.server_address)
        if embedding.server_port:
            span.set_attribute(SERVER_PORT, embedding.server_port)
        if embedding.encoding_formats:
            span.set_attribute(
                GEN_AI_REQUEST_ENCODING_FORMATS, embedding.encoding_formats
            )
        if self._capture_content and embedding.input_texts:
            # Capture input texts as array attribute
            span.set_attribute(
                GEN_AI_EMBEDDINGS_INPUT_TEXTS, embedding.input_texts
            )

    def _finish_embedding(self, embedding: EmbeddingInvocation) -> None:
        """Finish an embedding span."""
        span = embedding.span
        if span is None:
            return
        # Apply finish-time semantic conventions
        if embedding.dimension_count:
            span.set_attribute(
                GEN_AI_EMBEDDINGS_DIMENSION_COUNT, embedding.dimension_count
            )
        if embedding.input_tokens is not None:
            span.set_attribute(
                GenAI.GEN_AI_USAGE_INPUT_TOKENS, embedding.input_tokens
            )
        token = embedding.context_token
        if token is not None and hasattr(token, "__exit__"):
            try:
                token.__exit__(None, None, None)  # type: ignore[misc]
            except Exception:
                pass
        span.end()

    def _error_embedding(
        self, error: Error, embedding: EmbeddingInvocation
    ) -> None:
        """Fail an embedding span with error status."""
        span = embedding.span
        if span is None:
            return
        span.set_status(Status(StatusCode.ERROR, error.message))
        if span.is_recording():
            span.set_attribute(
                ErrorAttributes.ERROR_TYPE, error.type.__qualname__
            )
        # Set error type from invocation if available
        if embedding.error_type:
            span.set_attribute(
                ErrorAttributes.ERROR_TYPE, embedding.error_type
            )
        token = embedding.context_token
        if token is not None and hasattr(token, "__exit__"):
            try:
                token.__exit__(None, None, None)  # type: ignore[misc]
            except Exception:
                pass<|MERGE_RESOLUTION|>--- conflicted
+++ resolved
@@ -595,11 +595,7 @@
     # ---- Step lifecycle --------------------------------------------------
     def _start_step(self, step: Step) -> None:
         """Start a step span."""
-<<<<<<< HEAD
-        span_name = f"step_execution {step.name}"
-=======
         span_name = f"step {step.name}"
->>>>>>> 29e614f6
         parent_span = getattr(step, "parent_span", None)
         parent_ctx = (
             trace.set_span_in_context(parent_span)
