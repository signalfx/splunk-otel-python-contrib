# Copyright The OpenTelemetry Authors
#
# Licensed under the Apache License, Version 2.0 (the "License");
# you may not use this file except in compliance with the License.
# You may obtain a copy of the License at
#
#     http://www.apache.org/licenses/LICENSE-2.0
#
# Unless required by applicable law or agreed to in writing, software
# distributed under the License is distributed on an "AS IS" BASIS,
# WITHOUT WARRANTIES OR CONDITIONS OF ANY KIND, either express or implied.
# See the License for the specific language governing permissions and
# limitations under the License.


from __future__ import annotations

import fnmatch
import json
import logging
import os
import re
from dataclasses import dataclass, field
from typing import Any, Callable, Dict, List, Optional

from opentelemetry.context import Context
from opentelemetry.sdk.trace import ReadableSpan, SpanProcessor
from opentelemetry.trace import Span
from opentelemetry.util.genai.handler import (
    TelemetryHandler,
    get_telemetry_handler,
)
from opentelemetry.util.genai.types import LLMInvocation

from .content_normalizer import normalize_traceloop_content
from .message_reconstructor import reconstruct_messages_from_traceloop

_ENV_RULES = "OTEL_GENAI_SPAN_TRANSFORM_RULES"

# LLM span detection constants
_LLM_OPERATIONS = ["chat", "completion", "embedding", "embed"]
_EXCLUDE_SPAN_PATTERNS = [
    "__start__",
    "__end__",
    "should_continue",
    "model_to_tools",
    "tools_to_model",
    # Exclude Deepeval evaluation spans (prevent recursive evaluation)
    "Run evaluate",
    "Ran evaluate",
    "Ran test case",
    "Bias",
    "Toxicity",
    "Relevance",
    "Hallucination",
    "Sentiment",
    "deepeval",
]
_LLM_API_CALL_PATTERNS = [
    ".chat",           # ChatOpenAI.chat, ChatAnthropic.chat, etc.
    "openai.chat",
    "anthropic.chat",
    ".completion",
    "completions",
]
_LLM_MODEL_ATTRIBUTES = [
    "gen_ai.request.model",
    "llm.request.model",
]


@dataclass
class TransformationRule:
    """Represents a single conditional transformation rule.

    Fields map closely to the JSON structure accepted via the environment
    variable. All fields are optional; empty rule never matches.
    """

    match_name: Optional[str] = None  # glob pattern (e.g. "chat *")
    match_scope: Optional[str] = None  # regex or substring (case-insensitive)
    match_attributes: Dict[str, Optional[str]] = field(default_factory=dict)

    attribute_transformations: Dict[str, Any] = field(default_factory=dict)
    name_transformations: Dict[str, str] = field(default_factory=dict)
    traceloop_attributes: Dict[str, Any] = field(default_factory=dict)

    def matches(
        self, span: ReadableSpan
    ) -> bool:  # pragma: no cover - simple logic
        if self.match_name:
            if not fnmatch.fnmatch(span.name, self.match_name):
                return False
        if self.match_scope:
            scope = getattr(span, "instrumentation_scope", None)
            scope_name = getattr(scope, "name", "") if scope else ""
            pattern = self.match_scope
            # Accept either regex (contains meta chars) or simple substring
            try:
                if any(ch in pattern for ch in ".^$|()[]+?\\"):
                    if not re.search(pattern, scope_name, re.IGNORECASE):
                        return False
                else:
                    if pattern.lower() not in scope_name.lower():
                        return False
            except re.error:
                # Bad regex – treat as non-match but log once
                logging.warning(
                    "[TL_PROCESSOR] Invalid regex in match_scope: %s", pattern
                )
                return False
        if self.match_attributes:
            for k, expected in self.match_attributes.items():
                if k not in span.attributes:
                    return False
                if expected is not None and str(span.attributes.get(k)) != str(
                    expected
                ):
                    return False
        return True


def _load_rules_from_env() -> List[TransformationRule]:
    raw = os.getenv(_ENV_RULES)
    if not raw:
        return []
    try:
        data = json.loads(raw)
        rules_spec = data.get("rules") if isinstance(data, dict) else None
        if not isinstance(rules_spec, list):
            logging.warning(
                "[TL_PROCESSOR] %s must contain a 'rules' list", _ENV_RULES
            )
            return []
        rules: List[TransformationRule] = []
        for r in rules_spec:
            if not isinstance(r, dict):
                continue
            match = (
                r.get("match", {}) if isinstance(r.get("match"), dict) else {}
            )
            rules.append(
                TransformationRule(
                    match_name=match.get("name"),
                    match_scope=match.get("scope"),
                    match_attributes=match.get("attributes", {}) or {},
                    attribute_transformations=r.get(
                        "attribute_transformations", {}
                    )
                    or {},
                    name_transformations=r.get("name_transformations", {})
                    or {},
                    traceloop_attributes=r.get("traceloop_attributes", {})
                    or {},
                )
            )
        return rules
    except Exception as exc:  # broad: we never want to break app startup
        logging.warning(
            "[TL_PROCESSOR] Failed to parse %s: %s", _ENV_RULES, exc
        )
        return []


class TraceloopSpanProcessor(SpanProcessor):
    """
    A span processor that automatically applies transformation rules to spans.

    This processor can be added to your TracerProvider to automatically transform
    all spans according to your transformation rules.
    """

    def __init__(
        self,
        attribute_transformations: Optional[Dict[str, Any]] = None,
        name_transformations: Optional[Dict[str, str]] = None,
        traceloop_attributes: Optional[Dict[str, Any]] = None,
        span_filter: Optional[Callable[[ReadableSpan], bool]] = None,
        rules: Optional[List[TransformationRule]] = None,
        load_env_rules: bool = True,
        telemetry_handler: Optional[TelemetryHandler] = None,
        mutate_original_span: bool = True,
    ):
        """
        Initialize the Traceloop span processor.

        Args:
            attribute_transformations: Rules for transforming span attributes
            name_transformations: Rules for transforming span names
            traceloop_attributes: Additional Traceloop-specific attributes to add
            span_filter: Optional filter function to determine which spans to transform
            rules: Optional list of TransformationRule objects for conditional transformations
            load_env_rules: Whether to load transformation rules from OTEL_GENAI_SPAN_TRANSFORM_RULES
            telemetry_handler: Optional TelemetryHandler for emitting transformed spans
            mutate_original_span: Whether to mutate original spans at the processor level.
                This flag works in conjunction with the mutate_original_span field on
                individual GenAI objects. Both must be True for mutation to occur.
                Default is True for backward compatibility.
        """
        self.attribute_transformations = attribute_transformations or {}
        self.name_transformations = name_transformations or {}
        self.traceloop_attributes = traceloop_attributes or {}
        self.span_filter = span_filter or self._default_span_filter
        # Load rule set (env + explicit). Explicit rules first for precedence.
        env_rules = _load_rules_from_env() if load_env_rules else []
        self.rules: List[TransformationRule] = list(rules or []) + env_rules
        self.telemetry_handler = telemetry_handler
        self.mutate_original_span = mutate_original_span
        if self.rules:
            logging.getLogger(__name__).debug(
                "TraceloopSpanProcessor loaded %d transformation rules (explicit=%d env=%d)",
                len(self.rules),
                len(rules or []),
                len(env_rules),
            )
        self._processed_span_ids = set()
        # Track synthetic span IDs to prevent recursion (since ReadableSpan attributes are immutable snapshots)
        self._synthetic_span_ids: set[int] = set()
        # Mapping from original span_id to translated INVOCATION (not span) for parent-child relationship preservation
        self._original_to_translated_invocation: Dict[int, Any] = {}
        # Buffer spans to process them in the correct order (parents before children)
        self._span_buffer: List[ReadableSpan] = []
        self._processing_buffer = False
        # Cache reconstructed messages to avoid double reconstruction
        self._message_cache: Dict[int, tuple] = {}

    def _default_span_filter(self, span: ReadableSpan) -> bool:
        """Default filter: Transform spans that look like LLM/AI calls.

        Filters out spans that don't appear to be LLM-related while keeping
        Traceloop task/workflow spans for transformation.
        """
        if not span.name:
            return False

        # Always process Traceloop task/workflow spans (they need transformation)
        if span.attributes:
            span_kind = span.attributes.get("traceloop.span.kind")
            if span_kind in ("task", "workflow", "tool", "agent"):
                return True

        # Check for common LLM/AI span indicators
        llm_indicators = [
            "chat",
            "completion",
            "llm",
            # "ai",
            "gpt",
            "claude",
            "gemini",
            "openai",
            "anthropic",
            "cohere",
            "huggingface",
        ]

        span_name_lower = span.name.lower()
        for indicator in llm_indicators:
            if indicator in span_name_lower:
                return True

        # Check attributes for AI/LLM markers (if any attributes present)
        if span.attributes:
            # Check for traceloop entity attributes
            if (
                "traceloop.entity.input" in span.attributes
                or "traceloop.entity.output" in span.attributes
            ):
                # We already filtered task/workflow spans above, so if we get here
                # it means it has model data
                return True
            # Check for other AI/LLM markers
            for attr_key in span.attributes.keys():
                attr_key_lower = str(attr_key).lower()
                if any(
                    marker in attr_key_lower
                    for marker in ["llm", "ai", "gen_ai", "model"]
                ):
                    return True
        return False

    def on_start(
        self, span: Span, parent_context: Optional[Context] = None
    ) -> None:
        """Called when a span is started."""
        pass

    def _process_span_translation(self, span: ReadableSpan) -> Optional[Any]:
        """Process a single span translation with proper parent mapping.

        Returns the invocation object if a translation was created, None otherwise.
        """
        logger = logging.getLogger(__name__)

        # Skip synthetic spans we already produced (recursion guard) - use different sentinel
        # NOTE: _traceloop_processed is set by mutation, _traceloop_translated is set by translation
        if span.attributes and "_traceloop_translated" in span.attributes:
            return None

        # Check if this span should be transformed
        if not self.span_filter(span):
            logger.debug("[TL_PROCESSOR] Span filtered: name=%s", span.name)
            return None

        logger.debug(
            "[TL_PROCESSOR] Translating span: name=%s, kind=%s",
            span.name,
            span.attributes.get("traceloop.span.kind")
            if span.attributes
            else None,
        )

        # avoid emitting multiple synthetic spans if on_end invoked repeatedly.
        span_id_int = getattr(getattr(span, "context", None), "span_id", None)
        if span_id_int is not None:
            if span_id_int in self._processed_span_ids:
                return None
            self._processed_span_ids.add(span_id_int)

        # Determine which transformation set to use
        applied_rule: Optional[TransformationRule] = None
        for rule in self.rules:
            try:
                if rule.matches(span):
                    applied_rule = rule
                    break
            except Exception as match_err:  # pragma: no cover - defensive
                logging.warning(
                    "[TL_PROCESSOR] Rule match error: %s", match_err
                )

        sentinel = {"_traceloop_processed": True}
        # Decide which transformation config to apply
        if applied_rule is not None:
            attr_tx = applied_rule.attribute_transformations
            name_tx = applied_rule.name_transformations
            extra_tl_attrs = {
                **applied_rule.traceloop_attributes,
                **sentinel,
            }
        else:
            attr_tx = self.attribute_transformations
            name_tx = self.name_transformations
            extra_tl_attrs = {**self.traceloop_attributes, **sentinel}

        # Build invocation (mutation already happened in on_end before this method)
        invocation = self._build_invocation(
            span,
            attribute_transformations=attr_tx,
            name_transformations=name_tx,
            traceloop_attributes=extra_tl_attrs,
        )
        
        # If invocation is None, it means we couldn't get messages - skip this span
        if invocation is None:
            logger.debug(
                "[TL_PROCESSOR] Skipping span translation - invocation creation returned None: %s",
                span.name
            )
            return None
        
        invocation.attributes.setdefault("_traceloop_processed", True)

        # Always emit via TelemetryHandler
        handler = self.telemetry_handler or get_telemetry_handler()
        try:
            # Find the translated parent span if the original span has a parent
            parent_context = None
            if span.parent:
                parent_span_id = getattr(span.parent, "span_id", None)
                if (
                    parent_span_id
                    and parent_span_id
                    in self._original_to_translated_invocation
                ):
                    # We found the translated invocation of the parent - use its span
                    translated_parent_invocation = (
                        self._original_to_translated_invocation[parent_span_id]
                    )
                    translated_parent_span = getattr(
                        translated_parent_invocation, "span", None
                    )
                    if (
                        translated_parent_span
                        and hasattr(translated_parent_span, "is_recording")
                        and translated_parent_span.is_recording()
                    ):
                        from opentelemetry.trace import set_span_in_context

                        parent_context = set_span_in_context(
                            translated_parent_span
                        )

            original_span_id = getattr(
                getattr(span, "context", None), "span_id", None
            )

            invocation.parent_context = parent_context
            handler.start_llm(invocation)
            
            # CRITICAL: Track synthetic span ID IMMEDIATELY after creation to prevent recursion
            # We use a set instead of span attributes because ReadableSpan is immutable
            synthetic_span = getattr(invocation, "span", None)
            if synthetic_span:
                # Try to get span ID from context
                synthetic_span_id = None
                try:
                    if hasattr(synthetic_span, "get_span_context"):
                        span_ctx = synthetic_span.get_span_context()
                        synthetic_span_id = span_ctx.span_id if span_ctx else None
                except Exception:
                    pass
                
                if not synthetic_span_id:
                    # Try alternative way to get span ID
                    try:
                        from opentelemetry.util.genai.span_context import extract_span_context
                        span_ctx = extract_span_context(synthetic_span)
                        synthetic_span_id = span_ctx.span_id if span_ctx else None
                    except Exception:
                        pass
                
                if synthetic_span_id:
                    self._synthetic_span_ids.add(synthetic_span_id)
                    logger.debug("[TL_PROCESSOR] Marked synthetic span ID=%s for skipping", synthetic_span_id)
                
                # Also set attribute as defense-in-depth
                if hasattr(synthetic_span, "set_attribute") and synthetic_span.is_recording():
                    try:
                        synthetic_span.set_attribute("_traceloop_translated", True)
                    except Exception:
                        pass
            
            # Store the mapping from original span_id to translated INVOCATION (we'll close it later)
            if original_span_id:
                self._original_to_translated_invocation[
                    original_span_id
                ] = invocation
            # DON'T call stop_llm yet - we'll do that after processing all children
            return invocation
        except Exception as emit_err:  # pragma: no cover - defensive
            logging.getLogger(__name__).warning(
                "Telemetry handler emission failed: %s", emit_err
            )
            return None

    def _should_skip_span(self, span: ReadableSpan, span_id: Optional[int] = None) -> bool:
        """
        Check if a span should be skipped from processing.
        
        Returns True if the span should be skipped, False otherwise.
        """
        _logger = logging.getLogger(__name__)
        
        if not span or not span.name:
            return True
        
        # Skip synthetic spans we created (check span ID in set)
        if span_id and span_id in self._synthetic_span_ids:
            _logger.debug("[TL_PROCESSOR] Skipping synthetic span (ID in set): %s", span.name)
            return True
        
        # Fallback: Also check attributes for defense-in-depth
        if span.attributes and "_traceloop_translated" in span.attributes:
            _logger.debug("[TL_PROCESSOR] Skipping synthetic span (attribute): %s", span.name)
            return True
        
        # Skip already processed spans
        if span.attributes and "_traceloop_processed" in span.attributes:
            _logger.debug("[TL_PROCESSOR] Skipping already processed span: %s", span.name)
            return True
        
        return False

    def on_end(self, span: ReadableSpan) -> None:
        """
        Called when a span is ended. Mutate immediately, then process based on span type.

        HYBRID APPROACH:
        1. ALL spans get attribute translation immediately (via _mutate_span_if_needed)
        2. LLM spans get processed immediately for evaluations
        3. Non-LLM spans are buffered for optional batch processing
        """
        _logger = logging.getLogger(__name__)

        try:
            # STEP 0: Check if we should skip this span (synthetic, already processed, etc.)
            span_id = getattr(getattr(span, "context", None), "span_id", None)
            if self._should_skip_span(span, span_id):
                return

            # STEP 1: Always mutate immediately (ALL spans get attribute translation)
            self._mutate_span_if_needed(span)

            # STEP 1.5: Skip evaluation-related spans entirely (don't buffer AND don't export)
            # These are Deepeval's internal spans that should never be processed or exported
            span_name = span.name or ""
            for exclude_pattern in _EXCLUDE_SPAN_PATTERNS:
                if exclude_pattern.lower() in span_name.lower():
                    _logger.debug(
                        "[TL_PROCESSOR] Span excluded (will not export): pattern='%s', span=%s",
                        exclude_pattern, span_name
                    )
                    # CRITICAL: Mark span as non-sampled to prevent export
                    # This prevents the span from being sent to the backend
                    if hasattr(span, "_context") and hasattr(span._context, "_trace_flags"):  # type: ignore
                        try:
                            # Set trace flags to 0 (not sampled)
                            span._context._trace_flags = 0  # type: ignore
                            _logger.debug(
                                "[TL_PROCESSOR] Marked span as non-sampled: %s", span_name
                            )
                        except Exception as e:
                            _logger.debug(
                                "[TL_PROCESSOR] Could not mark span as non-sampled: %s", e
                            )
                    return

            # STEP 2: Check if this is an LLM span that needs evaluation
            if self._is_llm_span(span):
                _logger.debug(
                    "[TL_PROCESSOR] LLM span detected: %s, processing for evaluations",
                    span.name,
                )
                # Process LLM spans IMMEDIATELY - create synthetic span and trigger evaluations
                invocation = self._process_span_translation(span)
                if invocation:
                    # DEBUG: Verify messages are present before calling stop_llm
                    input_count = len(invocation.input_messages) if invocation.input_messages else 0
                    output_count = len(invocation.output_messages) if invocation.output_messages else 0
                    _logger.debug(
                        "[TL_PROCESSOR] Calling stop_llm with messages: input=%d, output=%d, span=%s",
                        input_count, output_count, span.name
                    )
                    if input_count == 0 and output_count == 0:
                        _logger.warning(
                            "[TL_PROCESSOR] WARNING: No messages on invocation before stop_llm! span=%s",
                            span.name
                        )
                else:
                    _logger.info(
                        "[TL_PROCESSOR] Skipped LLM span (no invocation created - missing messages): %s",
                        span.name
                    )
                    return  # Exit early, don't try to process further
                    
                # Close the invocation immediately to trigger evaluations
                handler = self.telemetry_handler or get_telemetry_handler()
                try:
                    handler.stop_llm(invocation)
                    _logger.debug(
                        "[TL_PROCESSOR] LLM invocation completed: %s",
                        span.name,
                    )
                except Exception as stop_err:
                    _logger.warning(
                        "[TL_PROCESSOR] Failed to stop LLM invocation: %s",
                        stop_err,
                    )
            else:
                # Non-LLM spans (tasks, workflows, tools) - buffer for optional batch processing
                _logger.debug(
                    "[TL_PROCESSOR] Non-LLM span buffered: %s (buffer_size=%d)",
                    span.name,
                    len(self._span_buffer) + 1,
                )
                self._span_buffer.append(span)

                # Process buffer when root span arrives (optional, for synthetic spans of workflows)
                if span.parent is None and not self._processing_buffer:
                    _logger.debug(
                        "[TL_PROCESSOR] Root span detected, processing buffered spans (count=%d)",
                        len(self._span_buffer),
                    )
                    self._processing_buffer = True
                    try:
                        spans_to_process = self._sort_spans_by_hierarchy(
                            self._span_buffer
                        )

                        invocations_to_close = []
                        for buffered_span in spans_to_process:
                            # Skip spans that should not be processed
                            buffered_span_id = getattr(getattr(buffered_span, "context", None), "span_id", None)
                            if self._should_skip_span(buffered_span, buffered_span_id):
                                continue
                            
                            result_invocation = self._process_span_translation(
                                buffered_span
                            )
                            if result_invocation:
                                invocations_to_close.append(result_invocation)

                        handler = (
                            self.telemetry_handler or get_telemetry_handler()
                        )
                        for invocation in reversed(invocations_to_close):
                            try:
                                handler.stop_llm(invocation)
                            except Exception as stop_err:
                                _logger.warning(
                                    "Failed to stop invocation: %s", stop_err
                                )

                        self._span_buffer.clear()
                        self._original_to_translated_invocation.clear()
                    finally:
                        self._processing_buffer = False

        except Exception as e:
            # Don't let transformation errors break the original span processing
            logging.warning("[TL_PROCESSOR] Span transformation failed: %s", e)

    def _sort_spans_by_hierarchy(
        self, spans: List[ReadableSpan]
    ) -> List[ReadableSpan]:
        """Sort spans so parents come before children."""
        # Build a map of span_id to span
        span_map = {}
        for s in spans:
            span_id = getattr(getattr(s, "context", None), "span_id", None)
            if span_id:
                span_map[span_id] = s

        # Build dependency graph: child -> parent
        result = []
        visited = set()

        def visit(span: ReadableSpan) -> None:
            span_id = getattr(getattr(span, "context", None), "span_id", None)
            if not span_id or span_id in visited:
                return

            # Visit parent first
            if span.parent:
                parent_id = getattr(span.parent, "span_id", None)
                if parent_id and parent_id in span_map:
                    visit(span_map[parent_id])

            # Then add this span
            visited.add(span_id)
            result.append(span)

        # Visit all spans
        for span in spans:
            visit(span)

        return result

    def shutdown(self) -> None:
        """Called when the tracer provider is shutdown."""
        pass

    def force_flush(self, timeout_millis: int = 30000) -> bool:
        """Force flush any buffered spans."""
        return True

    # ------------------------------------------------------------------
    # Internal helpers
    # ------------------------------------------------------------------
    def _is_llm_span(self, span: ReadableSpan) -> bool:
        """
        Detect if this is an actual LLM API call span that should trigger evaluations.

        Simplified logic: Check if gen_ai.operation.name contains "chat" or other LLM operations.
        This is the most reliable way to identify actual LLM API calls vs orchestration spans.

        This avoids creating synthetic spans and running evaluations on workflow/task/agent
        orchestration spans, significantly reducing span explosion.

        Returns True ONLY for actual LLM API call spans (gen_ai.operation.name = "chat", "completion", "embedding").
        Returns False for workflow orchestration, utility tasks, agent coordination, routing, etc.
        """
        _logger = logging.getLogger(__name__)

        if not span or not span.attributes:
            return False

        # Skip synthetic spans we already created (recursion guard)
        if span.attributes and "_traceloop_translated" in span.attributes:
            return False

        # CRITICAL: Exclude evaluation-related spans (prevent recursive evaluation)
        # Deepeval creates spans like "Run evaluate()", "Bias", "Toxicity", etc.
        # These should NEVER be queued for evaluation
        span_name = span.name or ""
        for exclude_pattern in _EXCLUDE_SPAN_PATTERNS:
            if exclude_pattern.lower() in span_name.lower():
                _logger.debug(
                    "[TL_PROCESSOR] Span excluded (matches pattern '%s'): name=%s",
                    exclude_pattern, span_name
                )
                return False

        # ONLY CHECK: gen_ai.operation.name attribute (set during mutation in on_end)
        # Since _mutate_span_if_needed() is called BEFORE _is_llm_span() in on_end(),
        # ALL spans will have gen_ai.operation.name if they're LLM operations.
        # No fallback checks needed - if it doesn't have this attribute, it's not an LLM span.
        operation_name = span.attributes.get("gen_ai.operation.name")
        if operation_name:
            # Only trigger on actual LLM operations: chat, completion, embedding
            if any(op in str(operation_name).lower() for op in _LLM_OPERATIONS):
                _logger.debug(
                    "[TL_PROCESSOR] LLM span detected (gen_ai.operation.name=%s): name=%s",
                    operation_name, span.name
                )
                return True
            else:
                # Has operation name but not an LLM operation (e.g., "workflow", "task", "tool")
                _logger.debug(
                    "[TL_PROCESSOR] Non-LLM operation (gen_ai.operation.name=%s): name=%s",
                    operation_name, span.name
                )
                return False

        # No gen_ai.operation.name means it wasn't transformed or doesn't match our rules
        _logger.debug("[TL_PROCESSOR] Span skipped (no gen_ai.operation.name): name=%s", span.name)
        return False

    def _reconstruct_and_set_messages(
        self, original_attrs: dict, mutated_attrs: dict, span_name: str, span_id: Optional[int] = None
    ) -> Optional[tuple]:
        """
        Reconstruct messages from Traceloop format and set them as gen_ai.* attributes.
        
        This ensures ALL spans have gen_ai.input.messages and gen_ai.output.messages
        in OTel format, not just spans processed for evaluation.
        
        Returns the reconstructed messages (input_messages, output_messages) for caching.
        """
        _logger = logging.getLogger(__name__)
        
        # Extract Traceloop serialized data
<<<<<<< HEAD
        original_input_data = (
            original_attrs.get("traceloop.entity.input") or
            mutated_attrs.get("gen_ai.input.messages")
        )
        original_output_data = (
            original_attrs.get("traceloop.entity.output") or
            mutated_attrs.get("gen_ai.output.messages")
        )
=======
        original_input_data = original_attrs.get("traceloop.entity.input")
        original_output_data = original_attrs.get("traceloop.entity.output")
>>>>>>> 8628b8d4
        
        if not original_input_data and not original_output_data:
            return None  # Nothing to reconstruct
        
        try:
            # Reconstruct LangChain messages from Traceloop JSON
            lc_input, lc_output = reconstruct_messages_from_traceloop(
                original_input_data, original_output_data
            )
            
            # Convert to GenAI SDK format (with .parts containing Text objects)
            # This is the format DeepEval expects: InputMessage/OutputMessage with Text objects
            input_messages = self._convert_langchain_to_genai_messages(lc_input, "input")
            output_messages = self._convert_langchain_to_genai_messages(lc_output, "output")
            
            # Serialize to JSON and store as gen_ai.* attributes (for span export)
            if input_messages:
                # Convert to OTel format: list of dicts with role and parts
                input_json = json.dumps([
                    {
                        "role": msg.role,
                        "parts": [{"type": "text", "content": part.content} for part in msg.parts]
                    }
                    for msg in input_messages
                ])
                mutated_attrs["gen_ai.input.messages"] = input_json
            
            if output_messages:
                output_json = json.dumps([
                    {
                        "role": msg.role,
                        "parts": [{"type": "text", "content": part.content} for part in msg.parts],
                        "finish_reason": getattr(msg, "finish_reason", "stop")
                    }
                    for msg in output_messages
                ])
                mutated_attrs["gen_ai.output.messages"] = output_json
            
            _logger.debug(
                "[TL_PROCESSOR] Messages reconstructed in mutation: input=%d, output=%d, span=%s",
                len(input_messages) if input_messages else 0,
                len(output_messages) if output_messages else 0,
                span_name
            )
            
            # Cache the Python message objects for later use (avoid second reconstruction)
            if span_id is not None:
                self._message_cache[span_id] = (input_messages, output_messages)
                _logger.debug(
                    "[TL_PROCESSOR] Cached messages for span_id=%s: input=%d, output=%d",
                    span_id,
                    len(input_messages) if input_messages else 0,
                    len(output_messages) if output_messages else 0
                )
            
            return (input_messages, output_messages)
            
        except Exception as e:
            _logger.debug(
                "[TL_PROCESSOR] Message reconstruction in mutation failed: %s, span=%s",
                e, span_name
            )
            return None

    def _mutate_span_if_needed(self, span: ReadableSpan) -> None:
        """Mutate the original span's attributes and name if configured to do so.

        This should be called early in on_end() before other processors see the span.
        """
        # Check if this span should be transformed
        if not self.span_filter(span):
            return

        # Skip if already processed (original Traceloop spans)
        if span.attributes and "_traceloop_processed" in span.attributes:
            return

        # Skip synthetic spans we created (CRITICAL: prevents infinite recursion)
        if span.attributes and "_traceloop_translated" in span.attributes:
            return

        # Determine which transformation set to use
        applied_rule: Optional[TransformationRule] = None
        for rule in self.rules:
            try:
                if rule.matches(span):
                    applied_rule = rule
                    break
            except Exception as match_err:  # pragma: no cover - defensive
                logging.warning(
                    "[TL_PROCESSOR] Rule match error: %s", match_err
                )

        # Decide which transformation config to apply
        if applied_rule is not None:
            attr_tx = applied_rule.attribute_transformations
            name_tx = applied_rule.name_transformations
        else:
            attr_tx = self.attribute_transformations
            name_tx = self.name_transformations

        # Check if mutation is enabled (both processor-level and per-invocation level)
        # For now, we only check processor-level since we don't have the invocation yet
        should_mutate = self.mutate_original_span

        # Mutate attributes
        if should_mutate and attr_tx:
            try:
                _logger = logging.getLogger(__name__)
                if hasattr(span, "_attributes"):
                    original = (
                        dict(span._attributes) if span._attributes else {}
                    )  # type: ignore[attr-defined]
                    mutated = self._apply_attribute_transformations(
                        original.copy(), attr_tx
                    )
                    
                    # CRITICAL: Only reconstruct messages for LLM operations (chat, completion, embedding)
                    # NOT for evaluation spans or other non-LLM spans
                    # Check gen_ai.operation.name (set during transformation) to determine if this is an LLM span
                    operation_name = mutated.get("gen_ai.operation.name", "")
                    # Check span_kind from both transformed and original attributes (fallback for safety)
                    span_kind = mutated.get("gen_ai.span.kind", "") or original.get("traceloop.span.kind", "")
                    
                    # Fallback: infer from span name if operation name not set
                    if not operation_name and span.name:
                        span_name_lower = span.name.lower()
                        for pattern in ["openai.chat", "anthropic.chat", ".chat", "chat ", "completion", "embed"]:
                            if pattern in span_name_lower:
                                operation_name = "chat" if "chat" in pattern else ("embedding" if "embed" in pattern else "completion")
                                _logger.debug(
                                    "[TL_PROCESSOR] Inferred operation from span name: %s → %s",
                                    span.name, operation_name
                                )
                                break
                    
                    is_llm_operation = any(
                        op in str(operation_name).lower() 
                        for op in ["chat", "completion", "embedding", "embed"]
                    )

                    is_agent_operation = any(
                        op in str(span_kind).lower()
                        for op in ["agent"]
                    )

                    is_task_operation = any(
                        op in str(span_kind).lower()
                        for op in ["task"]
                    )

                    if is_llm_operation or is_agent_operation or is_task_operation:
                        # This is an LLM span - reconstruct messages once and cache them
                        span_id = getattr(getattr(span, "context", None), "span_id", None)
                        self._reconstruct_and_set_messages(original, mutated, span.name, span_id)
                        _logger.debug(
                            "[TL_PROCESSOR] Messages reconstructed for LLM span: operation=%s, span=%s, span_id=%s",
                            operation_name, span.name, span_id
                        )
                    else:
                        # Not an LLM span - skip message reconstruction
                        _logger.debug(
                            "[TL_PROCESSOR] Skipping message reconstruction for non-LLM span: operation=%s, span=%s",
                            operation_name, span.name
                        )
                    
                    # Mark as processed
                    mutated["_traceloop_processed"] = True
                    # Clear and update the underlying _attributes dict
                    span._attributes.clear()  # type: ignore[attr-defined]
                    span._attributes.update(mutated)  # type: ignore[attr-defined]
                    logging.getLogger(__name__).debug(
                        "Mutated span %s attributes: %s -> %s keys",
                        span.name,
                        len(original),
                        len(mutated),
                    )
                else:
                    logging.getLogger(__name__).warning(
                        "Span %s does not have _attributes; mutation skipped",
                        span.name,
                    )
            except Exception as mut_err:
                logging.getLogger(__name__).debug(
                    "Attribute mutation skipped due to error: %s", mut_err
                )

        # Mutate name
        if should_mutate and name_tx:
            try:
                new_name = self._derive_new_name(span.name, name_tx)
                if new_name and hasattr(span, "_name"):
                    span._name = new_name  # type: ignore[attr-defined]
                    logging.getLogger(__name__).debug(
                        "Mutated span name: %s -> %s", span.name, new_name
                    )
                elif new_name and hasattr(span, "update_name"):
                    try:
                        span.update_name(new_name)  # type: ignore[attr-defined]
                    except Exception:
                        pass
            except Exception as name_err:
                logging.getLogger(__name__).debug(
                    "Span name mutation failed: %s", name_err
                )

    def _apply_attribute_transformations(
        self, base: Dict[str, Any], transformations: Optional[Dict[str, Any]]
    ) -> Dict[str, Any]:
        if not transformations:
            return base
        remove_keys = transformations.get("remove") or []
        for k in remove_keys:
            base.pop(k, None)
        rename_map = transformations.get("rename") or {}
        for old, new in rename_map.items():
            if old in base:
                value = base.pop(old)
                # Special handling for entity input/output - normalize and serialize
                if old in (
                    "traceloop.entity.input",
                    "traceloop.entity.output",
                ):
                    try:
                        direction = "input" if "input" in old else "output"
                        normalized = normalize_traceloop_content(
                            value, direction
                        )
                        value = json.dumps(normalized)
                    except Exception as e:
                        # If normalization fails, try to serialize as-is
                        logging.getLogger(__name__).warning(
                            f"Failed to normalize {old}: {e}, using raw value"
                        )
                        try:
                            value = (
                                json.dumps(value)
                                if not isinstance(value, str)
                                else value
                            )
                        except Exception:
                            value = str(value)
                base[new] = value
        add_map = transformations.get("add") or {}
        for k, v in add_map.items():
            base[k] = v
        return base

    def _derive_new_name(
        self,
        original_name: str,
        name_transformations: Optional[Dict[str, str]],
    ) -> Optional[str]:
        if not name_transformations:
            return None
        import fnmatch

        for pattern, new_name in name_transformations.items():
            try:
                if fnmatch.fnmatch(original_name, pattern):
                    return new_name
            except Exception:
                continue
        return None

    def _convert_langchain_to_genai_messages(
        self, langchain_messages: Optional[List], direction: str
    ) -> List:
        """
        Convert LangChain messages to GenAI SDK message format.
        
        LangChain messages have .content directly, but GenAI SDK expects
        messages with .parts containing Text/ToolCall objects.
        """
        from opentelemetry.util.genai.types import InputMessage, OutputMessage, Text
        
        if not langchain_messages:
            return []
        
        genai_messages = []
        for lc_msg in langchain_messages:
            try:
                # Extract role from LangChain message type
                msg_type = type(lc_msg).__name__.lower()
                if "human" in msg_type or "user" in msg_type:
                    role = "user"
                elif "ai" in msg_type or "assistant" in msg_type:
                    role = "assistant"
                elif "system" in msg_type:
                    role = "system"
                elif "tool" in msg_type:
                    role = "tool"
                elif "function" in msg_type:
                    role = "function"
                else:
                    role = getattr(lc_msg, "role", "user")
                
                # Extract content and convert to parts
                content = getattr(lc_msg, "content", "")
                
<<<<<<< HEAD
                # CRITICAL 1: Check if content is a JSON string with LangChain serialization format
                # Basically only use the "content" of the incoming traceloop entity input/output
                if isinstance(content, str) and content.startswith("{") and '"lc"' in content:
                    try:
                        parsed = json.loads(content)
                        # LangChain serialization format: {"lc": 1, "kwargs": {"content": "..."}}
                        if isinstance(parsed, dict) and "kwargs" in parsed and "content" in parsed["kwargs"]:
                            content = parsed["kwargs"]["content"]
                            logging.getLogger(__name__).debug(
                                "[TL_PROCESSOR] Extracted content from LangChain serialization format"
                            )
                    except (json.JSONDecodeError, KeyError, TypeError) as e:
                        logging.getLogger(__name__).warning(
                            "[TL_PROCESSOR] Failed to parse LangChain serialization: %s",
                            str(e)
                        )
                
                # CRITICAL 2: Ensure content is a string, not a dict or other object
=======
                # CRITICAL: Ensure content is a string, not a dict or other object
>>>>>>> 8628b8d4
                if isinstance(content, dict):
                    # If content is a dict, it might be already structured
                    # Try to extract the actual text from it
                    if "content" in content:
                        content = content["content"]
                    elif "parts" in content and isinstance(content["parts"], list):
                        # Extract from parts structure
                        text_parts = [p.get("content", "") for p in content["parts"] if isinstance(p, dict)]
                        content = " ".join(text_parts)
                    else:
                        # Fallback: serialize to JSON string (not ideal)
                        content = json.dumps(content)
                        logging.getLogger(__name__).warning(
                            "[TL_PROCESSOR] Content is dict, serializing: %s",
                            str(content)[:100]
                        )
                
                parts = [Text(content=str(content))] if content else []
                
                # Create GenAI SDK message
                if direction == "output":
                    finish_reason = getattr(lc_msg, "finish_reason", "stop")
                    genai_msg = OutputMessage(
                        role=role,
                        parts=parts,
                        finish_reason=finish_reason
                    )
                else:
                    genai_msg = InputMessage(
                        role=role,
                        parts=parts
                    )
                
                genai_messages.append(genai_msg)
            except Exception as e:
                logging.getLogger(__name__).debug(
                    f"Failed to convert LangChain message: {e}"
                )
                continue
        
        return genai_messages

    def _build_invocation(
        self,
        existing_span: ReadableSpan,
        *,
        attribute_transformations: Optional[Dict[str, Any]] = None,
        name_transformations: Optional[Dict[str, str]] = None,
        traceloop_attributes: Optional[Dict[str, Any]] = None,
    ) -> LLMInvocation:
        base_attrs: Dict[str, Any] = (
            dict(existing_span.attributes) if existing_span.attributes else {}
        )

        # BEFORE transforming attributes, extract original message data
        # for message reconstruction (needed for evaluations)
        # Try both old format (traceloop.entity.*) and new format (gen_ai.*)
        # Support both singular and plural attribute names
        original_input_data = (
            base_attrs.get("gen_ai.input.messages") or
            base_attrs.get("gen_ai.input.message") or
            base_attrs.get("traceloop.entity.input")
        )
        original_output_data = (
            base_attrs.get("gen_ai.output.messages") or
            base_attrs.get("gen_ai.output.message") or
            base_attrs.get("traceloop.entity.output")
        )

        # Apply attribute transformations
        base_attrs = self._apply_attribute_transformations(
            base_attrs, attribute_transformations
        )
        if traceloop_attributes:
            # Transform traceloop_attributes before adding them to avoid re-introducing legacy keys
            transformed_tl_attrs = self._apply_attribute_transformations(
                traceloop_attributes.copy(), attribute_transformations
            )
            base_attrs.update(transformed_tl_attrs)

        # Final cleanup: remove any remaining traceloop.* keys that weren't in the rename map
        # This catches any attributes added by the Traceloop SDK or other sources
        keys_to_remove = [
            k for k in base_attrs.keys() if k.startswith("traceloop.")
        ]
        for k in keys_to_remove:
            base_attrs.pop(k, None)

        new_name = self._derive_new_name(
            existing_span.name, name_transformations
        )

        # Try to get model from various attribute sources
        request_model = (
            base_attrs.get("gen_ai.request.model")
            or base_attrs.get("gen_ai.response.model")
            or base_attrs.get("llm.request.model")
            or base_attrs.get("ai.model.name")
        )

        # Infer model from original span name pattern like "chat gpt-4" if not found
        if not request_model and existing_span.name:
            # Simple heuristic: take token(s) after first space
            parts = existing_span.name.strip().split()
            if len(parts) >= 2:
                candidate = parts[-1]  # Prefer last token (e.g., "gpt-4")
                # Basic sanity: exclude generic words that appear in indicators list
                if candidate.lower() not in {
                    "chat",
                    "completion",
                    "llm",
                    "ai",
                }:
                    request_model = candidate

        # For Traceloop task/workflow spans without model info, preserve original span name
        # instead of generating "chat unknown" or similar
        span_kind = base_attrs.get("gen_ai.span.kind") or base_attrs.get(
            "traceloop.span.kind"
        )
        if not request_model and span_kind in (
            "task",
            "workflow",
            "agent",
            "tool",
        ):
            # Use the original span name to avoid "chat unknown"
            if not new_name:
                new_name = existing_span.name
            request_model = "unknown"  # Still need a model for LLMInvocation
        elif not request_model:
            # Default to "unknown" only if we still don't have a model
            request_model = "unknown"

        # For spans that already have gen_ai.* attributes
        # preserve the original span name unless explicitly overridden
        if not new_name and base_attrs.get("gen_ai.system"):
            new_name = existing_span.name

        # Set the span name override if we have one
        if new_name:
            # Provide override for SpanEmitter (we extended it to honor this)
            base_attrs.setdefault("gen_ai.override.span_name", new_name)


        # Get messages from cache (reconstructed during mutation, no need to reconstruct again)
        span_id = getattr(getattr(existing_span, "context", None), "span_id", None)
        cached_messages = self._message_cache.get(span_id)
        
        _logger = logging.getLogger(__name__)
        _logger.debug(
            "[TL_PROCESSOR] _build_invocation: span_id=%s, cache_has_entry=%s, cache_size=%d, span=%s",
            span_id,
            span_id in self._message_cache if span_id else False,
            len(self._message_cache),
            existing_span.name
        )
        
        if cached_messages:
            # Use cached messages (already in DeepEval format: InputMessage/OutputMessage with Text objects)
            input_messages, output_messages = cached_messages
            _logger.debug(
                "[TL_PROCESSOR] Using cached messages for invocation: input=%d, output=%d, span=%s, span_id=%s",
                len(input_messages) if input_messages else 0,
                len(output_messages) if output_messages else 0,
                existing_span.name,
                span_id
            )
        else:
            # Fallback: try to reconstruct if not in cache (shouldn't happen for LLM spans)
            input_messages = None
            output_messages = None
            
            _logger.warning(
                "[TL_PROCESSOR] Messages NOT in cache! span_id=%s, span=%s, has_input_data=%s, has_output_data=%s",
                span_id,
                existing_span.name,
                original_input_data is not None,
                original_output_data is not None
            )
            
            if original_input_data or original_output_data:
                try:
                    _logger.debug(
                        "[TL_PROCESSOR] Attempting fallback reconstruction: input_len=%d, output_len=%d",
                        len(str(original_input_data)) if original_input_data else 0,
                        len(str(original_output_data)) if original_output_data else 0
                    )
                    
                    lc_input, lc_output = reconstruct_messages_from_traceloop(
                        original_input_data, original_output_data
                    )
                    # Convert LangChain messages to GenAI SDK format for evaluations
                    input_messages = self._convert_langchain_to_genai_messages(lc_input, "input")
                    output_messages = self._convert_langchain_to_genai_messages(lc_output, "output")
                    _logger.debug(
                        "[TL_PROCESSOR] Fallback: reconstructed messages for invocation: input=%d, output=%d, span=%s",
                        len(input_messages) if input_messages else 0,
                        len(output_messages) if output_messages else 0,
                        existing_span.name
                    )
                except Exception as e:
                    _logger.warning(
                        "[TL_PROCESSOR] Message reconstruction failed: %s, span=%s",
                        e, existing_span.name
                    )
            else:
                _logger.error(
                    "[TL_PROCESSOR] ERROR: No message data available! span_id=%s, span=%s, attrs_keys=%s",
                    span_id,
                    existing_span.name,
                    list(base_attrs.keys())[:20]
                )

        # Create invocation with reconstructed messages
        _logger = logging.getLogger(__name__)
        _logger.debug(
            "[TL_PROCESSOR] Creating invocation: input_msgs=%d, output_msgs=%d, span=%s, span_id=%s",
            len(input_messages) if input_messages else 0,
            len(output_messages) if output_messages else 0,
            existing_span.name,
            span_id
        )
        
        # CRITICAL: Don't create invocation if we don't have messages
        # Without messages, we can't run evaluations, so there's no point in creating a synthetic span
        if not input_messages or not output_messages:
            _logger.warning(
                "[TL_PROCESSOR] Skipping invocation creation - no messages available! "
                "span=%s, span_id=%s, is_llm=%s, is_agent=%s, is_task=%s",
                existing_span.name,
                span_id,
                "llm" in str(base_attrs.get("gen_ai.operation.name", "")).lower(),
                "agent" in str(base_attrs.get("gen_ai.span.kind", "")).lower(),
                "task" in str(base_attrs.get("gen_ai.span.kind", "")).lower()
            )
            return None
        
<<<<<<< HEAD
        # Check if output messages have empty parts
        # Example: [OutputMessage(role='assistant', parts=[], finish_reason='stop')]
        if output_messages and all(not msg.parts for msg in output_messages):
            _logger.warning(
                "[TL_PROCESSOR] Skipping invocation creation - output messages have empty parts! "
                "span=%s, span_id=%s, output_messages=%s",
                existing_span.name,
                span_id,
                output_messages
            )
            return None
        
=======
>>>>>>> 8628b8d4
        invocation = LLMInvocation(
            request_model=str(request_model),
            attributes=base_attrs,
            input_messages=input_messages or [],
            output_messages=output_messages or [],
        )
        # Mark operation heuristically from original span name
        lowered = existing_span.name.lower()
        if lowered.startswith("embed"):
            invocation.operation = "embedding"  # type: ignore[attr-defined]
        elif lowered.startswith("chat"):
            invocation.operation = "chat"  # type: ignore[attr-defined]
        return invocation<|MERGE_RESOLUTION|>--- conflicted
+++ resolved
@@ -731,7 +731,6 @@
         _logger = logging.getLogger(__name__)
         
         # Extract Traceloop serialized data
-<<<<<<< HEAD
         original_input_data = (
             original_attrs.get("traceloop.entity.input") or
             mutated_attrs.get("gen_ai.input.messages")
@@ -740,10 +739,6 @@
             original_attrs.get("traceloop.entity.output") or
             mutated_attrs.get("gen_ai.output.messages")
         )
-=======
-        original_input_data = original_attrs.get("traceloop.entity.input")
-        original_output_data = original_attrs.get("traceloop.entity.output")
->>>>>>> 8628b8d4
         
         if not original_input_data and not original_output_data:
             return None  # Nothing to reconstruct
@@ -1043,8 +1038,7 @@
                 
                 # Extract content and convert to parts
                 content = getattr(lc_msg, "content", "")
-                
-<<<<<<< HEAD
+
                 # CRITICAL 1: Check if content is a JSON string with LangChain serialization format
                 # Basically only use the "content" of the incoming traceloop entity input/output
                 if isinstance(content, str) and content.startswith("{") and '"lc"' in content:
@@ -1063,9 +1057,6 @@
                         )
                 
                 # CRITICAL 2: Ensure content is a string, not a dict or other object
-=======
-                # CRITICAL: Ensure content is a string, not a dict or other object
->>>>>>> 8628b8d4
                 if isinstance(content, dict):
                     # If content is a dict, it might be already structured
                     # Try to extract the actual text from it
@@ -1303,8 +1294,7 @@
                 "task" in str(base_attrs.get("gen_ai.span.kind", "")).lower()
             )
             return None
-        
-<<<<<<< HEAD
+
         # Check if output messages have empty parts
         # Example: [OutputMessage(role='assistant', parts=[], finish_reason='stop')]
         if output_messages and all(not msg.parts for msg in output_messages):
@@ -1316,9 +1306,7 @@
                 output_messages
             )
             return None
-        
-=======
->>>>>>> 8628b8d4
+
         invocation = LLMInvocation(
             request_model=str(request_model),
             attributes=base_attrs,
