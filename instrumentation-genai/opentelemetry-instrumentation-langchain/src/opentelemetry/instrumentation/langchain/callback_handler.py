--- conflicted
+++ resolved
@@ -380,11 +380,8 @@
                 input_messages.append(
                     InputMessage(role="user", parts=[Text(content=_safe_str(content))])
                 )
-<<<<<<< HEAD
-        
+
         # Build attributes from metadata and invocation_params
-=======
->>>>>>> e0a42751
         attrs: dict[str, Any] = {}
         langchain_legacy: dict[str, Any] = {}
         
