--- conflicted
+++ resolved
@@ -134,13 +134,6 @@
 def _handler_with_stub_fixture() -> (
     Tuple[LangchainCallbackHandler, _StubTelemetryHandler]
 ):
-<<<<<<< HEAD
-=======
-    tracer = TracerProvider().get_tracer(__name__)
-    histogram = MagicMock()
-    histogram.record = MagicMock()
-    handler = LangchainCallbackHandler(tracer, histogram, histogram)
->>>>>>> e0a42751
     stub = _StubTelemetryHandler()
     handler = LangchainCallbackHandler(telemetry_handler=stub)
     return handler, stub
